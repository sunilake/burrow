--- conflicted
+++ resolved
@@ -18,10 +18,6 @@
 	"io"
 	"io/ioutil"
 
-<<<<<<< HEAD
-	"github.com/monax/burrow/rpc"
-=======
->>>>>>> 308dc7d0
 	wire "github.com/tendermint/go-wire"
 
 	rpc "github.com/hyperledger/burrow/rpc"
